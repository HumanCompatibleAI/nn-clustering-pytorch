# Based on code written by Shlomi Hod, Stephen Casper, and Daniel Filan

import numpy as np
import torch
from sacred import Experiment
from sacred.observers import FileStorageObserver
from sacred.utils import apply_backspaces_and_linefeeds
from sklearn.cluster import SpectralClustering

from graph_utils import delete_isolated_ccs, weights_to_graph
from utils import load_model_weights_pytorch
<<<<<<< HEAD

# TODO: extend to CNNs etc.
=======
>>>>>>> b1e8607c

clust_exp = Experiment('cluster_model')
clust_exp.captured_out_filter = apply_backspaces_and_linefeeds
clust_exp.observers.append(FileStorageObserver('clustering_runs'))


@clust_exp.config
def basic_config():
    num_clusters = 4
    weights_path = "./models/mlp_kmnist.pth"
    net_type = 'mlp'
    epsilon = 1e-9
    eigen_solver = 'arpack'
    _ = locals()
    del _


@clust_exp.named_config
def cnn_config():
    net_type = 'cnn'
    _ = locals()
    del _


def cluster_adj_mat(n_clusters, adj_mat, eigen_solver):
    """
    Spectrally cluster an adjacency matrix.
    n_clusters: an int representing the desired number of clusters
    adj_mat: square sparse matrix
    eigen_solver: string representing the eigenvalue solver.
                  must be one of [None, 'arpack', 'lobpcg', 'amg'].
    Returns a list of labels of length adj_mat.shape[0].
    """
    assert eigen_solver in [None, 'arpack', 'lobpcg', 'amg']
    assert adj_mat.shape[0] == adj_mat.shape[1]
    n_init = 100 if adj_mat.shape[0] > 2000 else 25
    cluster_alg = SpectralClustering(n_clusters=n_clusters,
                                     eigen_solver=eigen_solver,
                                     affinity='precomputed',
                                     assign_labels='kmeans',
                                     n_init=n_init)
    clustering = cluster_alg.fit(adj_mat)
    return clustering.labels_


def compute_n_cut(adj_mat, clustering_labels, epsilon):
    """
    Compute the n-cut of a given clustering.
    n-cut is as defined in "Normalized Cuts and Image Segmentation", Shi and
    Malik, 2000.
    adj_mat: sparse square matrix
    clustering_labels: array of labels of length adj_mat.shape[0]
    epsilon: small positive float
    Returns a float that is the n-cut.
    """
    assert adj_mat.shape[0] == adj_mat.shape[1]
    assert epsilon > 0
    n_cut_terms = {}
    unique_labels = np.unique(
        [label for label in clustering_labels if label != -1])
    for label in unique_labels:
        out_mask = (clustering_labels != label)
        in_mask = (clustering_labels == label)
        cut = adj_mat[in_mask, :][:, out_mask].sum()
        # NB above line is slow when adj_mat is in CSR or CSC format
        vol = adj_mat[in_mask, :].sum()
        n_cut_terms[label] = cut / (vol + epsilon)
    return sum(n_cut_terms.values())


def adj_mat_to_clustering_and_quality(adj_mat, num_clusters, eigen_solver,
                                      epsilon):
    """
    Clusters a graph and computes the n-cut.
    adj_mat: sparse square adjacency matrix
    num_clusters: int representing the number of clusters to cluster into
    eigen_solver: string or None representing which eigenvalue solver to use
                  for spectral clustering
    epsilon: small positive float to stop us dividing by zero
    verbose: boolean determining whether we learn the n-cut term for each
             cluster label
    returns a tuple: first element is a float that is the n-cut value, second
                     element is a list of labels of each node
    """
    clustering_labels = cluster_adj_mat(num_clusters, adj_mat, eigen_solver)
    n_cut_val = compute_n_cut(adj_mat, clustering_labels, epsilon)
    return (n_cut_val, clustering_labels)


def weights_array_to_clustering_and_quality(weights_array, num_clusters,
                                            eigen_solver, epsilon):
    """
    Take an array of weight tensors, delete any isolated connected components,
    cluster the resulting graph, and get the n-cut and the clustering.
    weights_array: array of numpy weight tensors
    num_clusters: integer number of desired clusters
    eigen_solver: string specifying which eigenvalue solver to use for spectral
                  clustering
    epsilon: small positive number to stop us dividing by zero
    returns: tuple containing n-cut and array of cluster labels
    """
    adj_mat = weights_to_graph(weights_array)
    weights_array_, adj_mat_, _, _ = delete_isolated_ccs(
        weights_array, adj_mat)
    result = adj_mat_to_clustering_and_quality(adj_mat_, num_clusters,
                                               eigen_solver, epsilon)
    return result


@clust_exp.automain
def run_experiment(weights_path, net_type, num_clusters, eigen_solver,
                   epsilon):
    """
    load saved weights, delete any isolated connected components, cluster them,
    get their n-cut and the clustering
    weights_path: path to where weights are saved. String suffices.
    net_type: string indicating whether the model is an MLP or a CNN
    num_clusters: int, number of groups to cluster the net into
    eigen_solver: string specifying which eigenvalue solver to use for spectral
                  clustering
    epsilon: small positive number to stop us dividing by zero
    returns: tuple containing n-cut and array of cluster labels
    """
    device = (torch.device("cuda")
              if torch.cuda.is_available() else torch.device("cpu"))
    weights_array_ = load_model_weights_pytorch(weights_path, net_type, device)
    return weights_array_to_clustering_and_quality(weights_array_,
                                                   num_clusters, eigen_solver,
                                                   epsilon)<|MERGE_RESOLUTION|>--- conflicted
+++ resolved
@@ -9,11 +9,6 @@
 
 from graph_utils import delete_isolated_ccs, weights_to_graph
 from utils import load_model_weights_pytorch
-<<<<<<< HEAD
-
-# TODO: extend to CNNs etc.
-=======
->>>>>>> b1e8607c
 
 clust_exp = Experiment('cluster_model')
 clust_exp.captured_out_filter = apply_backspaces_and_linefeeds
