--- conflicted
+++ resolved
@@ -26,10 +26,7 @@
 def basic_config():
     num_clusters = 4
     weights_path = "./models/mlp_kmnist.pth"
-<<<<<<< HEAD
-=======
     net_type = 'mlp'
->>>>>>> b1e8607c
     shuffle_method = "all"
     epsilon = 1e-9
     num_samples = 100
