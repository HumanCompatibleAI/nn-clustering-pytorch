--- conflicted
+++ resolved
@@ -446,11 +446,7 @@
     device = (torch.device("cuda")
               if torch.cuda.is_available() else torch.device("cpu"))
     criterion = nn.CrossEntropyLoss()
-<<<<<<< HEAD
-    my_net = MyMLP()
-=======
     my_net = MyMLP() if net_type == 'mlp' else MyCNN()
->>>>>>> b1e8607c
     optimizer = optim.Adam(my_net.parameters())
     train_loader, test_loader, classes = load_datasets()
     save_path_prefix = model_dir + net_type + '_' + dataset
