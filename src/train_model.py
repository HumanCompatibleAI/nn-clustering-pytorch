--- conflicted
+++ resolved
@@ -97,7 +97,8 @@
         "input_type": "",
         "hidden": None,
     }
-    # TODO: refactor to rename this variable net_kwargs and feed it in whenever we're constructing a network
+    # TODO: refactor to rename this variable net_kwargs and feed it in whenever
+    # we're constructing a network
 
     _ = locals()
     del _
@@ -614,16 +615,11 @@
             test_loader = test_loader_dict[test_set]
             test_acc, test_loss = eval_net(network, test_set, test_loader,
                                            device, criterion, dataset, _run)
-<<<<<<< HEAD
-            print("Test accuracy on " + test_set + " is", test_acc)
-            print("Test loss on " + test_set + " is", test_loss)
-            _run.log_scalar("test." + test_set + ".accuracy", test_acc)
-            _run.log_scalar("test." + test_set + ".loss", test_loss)
-            test_results_dict[test_set] = {'acc': test_acc, 'loss': test_loss}
-=======
             if dataset != "simple_dataset":
                 print("Test accuracy on " + test_set + " is", test_acc)
                 print("Test loss on " + test_set + " is", test_loss)
+                _run.log_scalar("test." + test_set + ".accuracy", test_acc)
+                _run.log_scalar("test." + test_set + ".loss", test_loss)
                 test_results_dict[test_set] = {
                     'acc': test_acc,
                     'loss': test_loss
@@ -631,6 +627,7 @@
             else:
                 # Simple dataset is a regression task, don't calculate accuracy
                 print("Test loss on " + test_set + " is", test_loss)
+                _run.log_scalar("test." + test_set + ".loss", test_loss)
                 test_results_dict[test_set] = {'loss': test_loss}
                 if calc_simple_math_diags:
                     if network.input_type == "streamed":
@@ -653,7 +650,6 @@
                             "test." + test_set + ".sparsity"
                             ".layer_{}".format(c + 1), i)
 
->>>>>>> f9b85d35
         if is_pruning and epoch == start_pruning_epoch - 1:
             model_path = save_path_prefix + '_unpruned.pth'
             torch.save(network.state_dict(), model_path)
@@ -717,12 +713,6 @@
     # It is kept in to give the function a consistent interface
     test_accuracy = correct / total
     test_avg_loss = loss_sum / num_batches
-<<<<<<< HEAD
-=======
-    if dataset != "simple_dataset":
-        _run.log_scalar("test." + test_set + ".accuracy", test_accuracy)
-    _run.log_scalar("test." + test_set + ".loss", test_avg_loss)
->>>>>>> f9b85d35
     return test_accuracy, test_avg_loss
 
 
